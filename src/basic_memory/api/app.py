"""FastAPI application for basic-memory knowledge graph API."""

from contextlib import asynccontextmanager

from fastapi import FastAPI, HTTPException
from fastapi.exception_handlers import http_exception_handler
from loguru import logger

from basic_memory import db
from basic_memory.api.routers import knowledge, management, memory, project_info, resource, search
from basic_memory.config import config as project_config
<<<<<<< HEAD
from basic_memory.services.initialization import initialize_app
=======
from basic_memory.config import config_manager
from basic_memory.sync import WatchService
from basic_memory.sync.background_sync import create_background_sync_task
>>>>>>> 010cf344


@asynccontextmanager
async def lifespan(app: FastAPI):  # pragma: no cover
    """Lifecycle manager for the FastAPI app."""
<<<<<<< HEAD
    # Initialize database and file sync services
    watch_task = await initialize_app(project_config)
=======
    await db.run_migrations(project_config)

    # app config
    basic_memory_config = config_manager.load_config()
    logger.info(f"Sync changes enabled: {basic_memory_config.sync_changes}")
    logger.info(
        f"Update permalinks on move enabled: {basic_memory_config.update_permalinks_on_move}"
    )

    watch_task = None
    if basic_memory_config.sync_changes:
        # import after migrations have run
        from basic_memory.cli.commands.sync import get_sync_service

        sync_service = await get_sync_service()
        watch_service = WatchService(
            sync_service=sync_service,
            file_service=sync_service.entity_service.file_service,
            config=project_config,
        )
        watch_task = create_background_sync_task(sync_service, watch_service)
    else:
        logger.info("Sync changes disabled. Skipping watch service.")

    # store the watch_task on the app.state
    app.state.watch_task = watch_task
>>>>>>> 010cf344

    # proceed with startup
    yield

    logger.info("Shutting down Basic Memory API")
    if app.state.watch_task:
        app.state.watch_task.cancel()  # pyright: ignore

    await db.shutdown_db()


# Initialize FastAPI app
app = FastAPI(
    title="Basic Memory API",
    description="Knowledge graph API for basic-memory",
    version="0.1.0",
    lifespan=lifespan,
)


# Include routers
app.include_router(knowledge.router)
app.include_router(management.router)
app.include_router(memory.router)
app.include_router(project_info.router)
app.include_router(resource.router)
app.include_router(search.router)


@app.exception_handler(Exception)
async def exception_handler(request, exc):  # pragma: no cover
    logger.exception(
        "API unhandled exception",
        url=str(request.url),
        method=request.method,
        client=request.client.host if request.client else None,
        path=request.url.path,
        error_type=type(exc).__name__,
        error=str(exc),
    )
    return await http_exception_handler(request, HTTPException(status_code=500, detail=str(exc)))<|MERGE_RESOLUTION|>--- conflicted
+++ resolved
@@ -9,49 +9,14 @@
 from basic_memory import db
 from basic_memory.api.routers import knowledge, management, memory, project_info, resource, search
 from basic_memory.config import config as project_config
-<<<<<<< HEAD
 from basic_memory.services.initialization import initialize_app
-=======
-from basic_memory.config import config_manager
-from basic_memory.sync import WatchService
-from basic_memory.sync.background_sync import create_background_sync_task
->>>>>>> 010cf344
 
 
 @asynccontextmanager
 async def lifespan(app: FastAPI):  # pragma: no cover
     """Lifecycle manager for the FastAPI app."""
-<<<<<<< HEAD
     # Initialize database and file sync services
-    watch_task = await initialize_app(project_config)
-=======
-    await db.run_migrations(project_config)
-
-    # app config
-    basic_memory_config = config_manager.load_config()
-    logger.info(f"Sync changes enabled: {basic_memory_config.sync_changes}")
-    logger.info(
-        f"Update permalinks on move enabled: {basic_memory_config.update_permalinks_on_move}"
-    )
-
-    watch_task = None
-    if basic_memory_config.sync_changes:
-        # import after migrations have run
-        from basic_memory.cli.commands.sync import get_sync_service
-
-        sync_service = await get_sync_service()
-        watch_service = WatchService(
-            sync_service=sync_service,
-            file_service=sync_service.entity_service.file_service,
-            config=project_config,
-        )
-        watch_task = create_background_sync_task(sync_service, watch_service)
-    else:
-        logger.info("Sync changes disabled. Skipping watch service.")
-
-    # store the watch_task on the app.state
-    app.state.watch_task = watch_task
->>>>>>> 010cf344
+    app.state.watch_task = await initialize_app(project_config)
 
     # proceed with startup
     yield
@@ -76,6 +41,7 @@
 app.include_router(knowledge.router)
 app.include_router(management.router)
 app.include_router(memory.router)
+app.include_router(resource.router)
 app.include_router(project_info.router)
 app.include_router(resource.router)
 app.include_router(search.router)
