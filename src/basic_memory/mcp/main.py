--- conflicted
+++ resolved
@@ -11,13 +11,8 @@
 from basic_memory.mcp.server import mcp
 
 # Import tools to register them
-<<<<<<< HEAD
-from basic_memory.mcp.tools import knowledge, search, documents, help
-__all__ = ["mcp", "knowledge", "search", "documents", "help"]
-=======
-from basic_memory.mcp.tools import knowledge, search, documents, discovery
-__all__ = ["mcp", "knowledge", "search", "documents", "discovery"]
->>>>>>> 289fcf7a
+from basic_memory.mcp.tools import knowledge, search, documents, discovery, help
+__all__ = ["mcp", "knowledge", "search", "documents", "discovery", "help"]
 
 
 def setup_logging(home_dir: str = config.home, log_file: str = "basic-memory.log"):
