--- conflicted
+++ resolved
@@ -14,34 +14,6 @@
 from basic_memory.services.search_service import SearchService
 from basic_memory.sync.sync_service import SyncService
 
-
-@pytest.fixture
-def test_files(test_config) -> dict[str, Path]:
-    """Copy test files into the project directory.
-
-    Returns a dict mapping file names to their paths in the project dir.
-    """
-    # Source files relative to tests directory
-    source_files = {
-        "pdf": Path("tests/Non-MarkdownFileSupport.pdf"),
-        "image": Path("tests/Screenshot.png")
-    }
-
-    # Create copies in temp project directory
-    project_files = {}
-    for name, src_path in source_files.items():
-        # Read source file
-        content = src_path.read_bytes()
-
-        # Create destination path and ensure parent dirs exist
-        dest_path = test_config.home / src_path.name
-        dest_path.parent.mkdir(parents=True, exist_ok=True)
-
-        # Write file
-        dest_path.write_bytes(content)
-        project_files[name] = dest_path
-
-    return project_files
 
 async def create_test_file(path: Path, content: str = "test content") -> None:
     """Create a test file with given content."""
@@ -517,13 +489,8 @@
     # Verify final state
     doc = await sync_service.entity_service.repository.get_by_permalink("changing")
     assert doc is not None
-<<<<<<< HEAD
-    
-    # if we failed in the middle of a sync, the next one should fix it. 
-=======
 
     # if we failed in the middle of a sync, the next one should fix it.
->>>>>>> 37a01b80
     if doc.checksum is None:
         await sync_service.sync(test_config.home)
         doc = await sync_service.entity_service.repository.get_by_permalink("changing")
@@ -900,34 +867,20 @@
 async def test_sync_non_markdown_files(sync_service, test_config, test_files):
     """Test syncing non-markdown files."""
     report = await sync_service.sync(test_config.home)
-<<<<<<< HEAD
-
     assert report.total == 2
-=======
-    assert report.total == 2
-
->>>>>>> 37a01b80
+
     # Check files were detected
     assert test_files["pdf"].name in [f for f in report.new]
     assert test_files["image"].name in [f for f in report.new]
 
     # Verify entities were created
-<<<<<<< HEAD
-    pdf_entity = await sync_service.entity_repository.get_by_file_path(
-        str(test_files["pdf"].name)
-    )
-=======
     pdf_entity = await sync_service.entity_repository.get_by_file_path(str(test_files["pdf"].name))
->>>>>>> 37a01b80
     assert pdf_entity is not None, "PDF entity should have been created"
     assert pdf_entity.content_type == "application/pdf"
 
     image_entity = await sync_service.entity_repository.get_by_file_path(
         str(test_files["image"].name)
     )
-<<<<<<< HEAD
-    assert image_entity.content_type == "image/png"
-=======
     assert image_entity.content_type == "image/png"
 
 
@@ -1065,5 +1018,4 @@
 - relates_to [[{test_files["pdf"].name}]]
 """.strip()
         == file_one_content
-    )
->>>>>>> 37a01b80
+    )